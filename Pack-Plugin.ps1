param (
    [string] $ProjectDir = $null,
    [string] $OutputFileNameBase = 'KeePassWinHelloPlugin',
    [string] $OutputDir = $null,
    [string] $Version = $null,
    [string] $ReleaseNotes = $null
)
<<<<<<< HEAD
=======
$keePassExe = 'C:\Program Files (x86)\KeePass Password Safe 2\KeePass.exe'
$versionPattern = '[\d\.]+(?:\-\w+)?'
>>>>>>> 00035f5d

if (!$PSScriptRoot) {
    $PSScriptRoot = Split-Path -Parent -Path $MyInvocation.MyCommand.Definition
}
if (!$ProjectDir) {
    $ProjectDir = $PSScriptRoot
}
if (!$OutputDir) {
    $OutputDir = "$ProjectDir\releases"
}
if (!$ReleaseNotes) {
    $ReleaseNotes = Get-Content "$ProjectDir\ReleaseNotes.md" -Raw
}

$sources = "$ProjectDir\src"
$versionFile = "$ProjectDir\keepass.version"
$assInfoPath = "$sources\Properties\AssemblyInfo.cs"

if (!$Version) {
    $Version = (Select-String -Pattern "AssemblyVersion\s*\(\s*['`"]($versionPattern)['`"]\s*\)" -Path $assInfoPath).Matches[0].Groups[1].Value
}
(Get-Content $versionFile) -replace "(?<=\:)$versionPattern", $Version | Set-Content $versionFile


<<<<<<< HEAD
$keePassExe = "$ProjectDir\lib\KeePass.exe"
if (!(Test-Path $keePassExe)) {
    $keePassExe = 'C:\Program Files (x86)\KeePass Password Safe 2\KeePass.exe'
}

$dest = "$ProjectDir\$TempDirName"
if (Test-Path $dest) {
    rm $dest -Force -Recurse
=======
$tempDirName = $OutputFileNameBase
$packingSourcesFolder = "$OutputDir\$tempDirName"
if (Test-Path $packingSourcesFolder) {
    Remove-Item $packingSourcesFolder -Force -Recurse
>>>>>>> 00035f5d
}
New-Item $packingSourcesFolder -Type Directory > $null


$excludedItems = '.*', '*.sln', 'bin', 'obj', '*.user', '*.ps1', '*.plgx', '*.md', $tempDirName, 'Screenshots'
Get-ChildItem $sources | 
    Where-Object   { $i=$_; $res=$true; $excludedItems | ForEach-Object { $i -notlike $_ } | ForEach-Object { $res = $_ -and $res }; $res } |
    ForEach-Object { Copy-Item $_.FullName $packingSourcesFolder -Recurse }

try {
    Push-Location
    Set-Location $OutputDir
    Start-Process $keePassExe -arg '--plgx-create',"`"$packingSourcesFolder`"" -Wait
} finally {
    Pop-Location
}

Remove-Item $packingSourcesFolder -Force -Recurse

$outputFile = "$OutputDir\$OutputFileNameBase.plgx"
$chocoDir = "$ProjectDir\Chocolatey"
$chocoInstallScriptFile = "$chocoDir\tools\ChocolateyInstall.ps1"
$hash = (Get-FileHash $outputFile -Algorithm SHA256).Hash
(Get-Content $chocoInstallScriptFile) `
    -replace "\`$version\s*\=\s*['`"]$versionPattern['`"]", "`$version = '$Version'" `
    -replace "\`$checksum\s*\=\s*['`"][\w\d]+['`"]", "`$checksum = '$hash'" `
    | Set-Content $chocoInstallScriptFile

$chocoVerificationFile = "$chocoDir\tools\VERIFICATION.txt"
(Get-Content $chocoVerificationFile) `
    -replace "checksum\:\s*[\w\d]+", "checksum: $hash" `
    | Set-Content $chocoVerificationFile

& choco pack "`"$chocoDir\keepass-plugin-winhello.nuspec`"" --version $Version --out `"$OutputDir`" ReleaseNotes=`"$ReleaseNotes`"<|MERGE_RESOLUTION|>--- conflicted
+++ resolved
@@ -5,11 +5,8 @@
     [string] $Version = $null,
     [string] $ReleaseNotes = $null
 )
-<<<<<<< HEAD
-=======
-$keePassExe = 'C:\Program Files (x86)\KeePass Password Safe 2\KeePass.exe'
+
 $versionPattern = '[\d\.]+(?:\-\w+)?'
->>>>>>> 00035f5d
 
 if (!$PSScriptRoot) {
     $PSScriptRoot = Split-Path -Parent -Path $MyInvocation.MyCommand.Definition
@@ -34,21 +31,10 @@
 (Get-Content $versionFile) -replace "(?<=\:)$versionPattern", $Version | Set-Content $versionFile
 
 
-<<<<<<< HEAD
-$keePassExe = "$ProjectDir\lib\KeePass.exe"
-if (!(Test-Path $keePassExe)) {
-    $keePassExe = 'C:\Program Files (x86)\KeePass Password Safe 2\KeePass.exe'
-}
-
-$dest = "$ProjectDir\$TempDirName"
-if (Test-Path $dest) {
-    rm $dest -Force -Recurse
-=======
 $tempDirName = $OutputFileNameBase
 $packingSourcesFolder = "$OutputDir\$tempDirName"
 if (Test-Path $packingSourcesFolder) {
     Remove-Item $packingSourcesFolder -Force -Recurse
->>>>>>> 00035f5d
 }
 New-Item $packingSourcesFolder -Type Directory > $null
 
@@ -57,6 +43,11 @@
 Get-ChildItem $sources | 
     Where-Object   { $i=$_; $res=$true; $excludedItems | ForEach-Object { $i -notlike $_ } | ForEach-Object { $res = $_ -and $res }; $res } |
     ForEach-Object { Copy-Item $_.FullName $packingSourcesFolder -Recurse }
+
+$keePassExe = "$ProjectDir\lib\KeePass.exe"
+if (!(Test-Path $keePassExe)) {
+    $keePassExe = 'C:\Program Files (x86)\KeePass Password Safe 2\KeePass.exe'
+}
 
 try {
     Push-Location
