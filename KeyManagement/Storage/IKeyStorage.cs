﻿using System;

namespace KeePassWinHello
{
    interface IKeyStorage
    {
        void AddOrUpdate(string dbPath, ProtectedKey protectedKey);
        bool TryGetValue(string dbPath, out ProtectedKey protectedKey);
        bool ContainsKey(string dbPath);
        void Remove(string dbPath);
        void Purge();
    }

    static class KeyStorageFactory
    {
        public static IKeyStorage Create()
        {
<<<<<<< HEAD
            if (UAC.IsCurrentProcessElevated() && Settings.Instance.WinStorageEnabled)
                return new KeyWindowsStorage();
=======
            if (UAC.IsCurrentProcessElevated && Settings.Instance.WinStorageEnabled)
                throw new NotImplementedException();
>>>>>>> 145c90d2

            return new KeyMemoryStorage();
        }
    }
}<|MERGE_RESOLUTION|>--- conflicted
+++ resolved
@@ -15,13 +15,8 @@
     {
         public static IKeyStorage Create()
         {
-<<<<<<< HEAD
-            if (UAC.IsCurrentProcessElevated() && Settings.Instance.WinStorageEnabled)
+            if (UAC.IsCurrentProcessElevated && Settings.Instance.WinStorageEnabled)
                 return new KeyWindowsStorage();
-=======
-            if (UAC.IsCurrentProcessElevated && Settings.Instance.WinStorageEnabled)
-                throw new NotImplementedException();
->>>>>>> 145c90d2
 
             return new KeyMemoryStorage();
         }
